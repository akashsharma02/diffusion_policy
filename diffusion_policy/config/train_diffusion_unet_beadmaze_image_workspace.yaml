--- conflicted
+++ resolved
@@ -84,25 +84,15 @@
   max_value: 0.9999
 
 dataloader:
-<<<<<<< HEAD
-  batch_size: 128
-  num_workers: 16
-=======
   batch_size: 64
   num_workers: 8
->>>>>>> 2f0e9d3a
   shuffle: True
   pin_memory: True
   persistent_workers: True
 
 val_dataloader:
-<<<<<<< HEAD
-  batch_size: 128
-  num_workers: 16
-=======
   batch_size: 64
   num_workers: 8
->>>>>>> 2f0e9d3a
   shuffle: False
   pin_memory: True
   persistent_workers: True
@@ -129,15 +119,9 @@
   use_ema: True
   # training loop control
   # in epochs
-<<<<<<< HEAD
   rollout_every: 5
   checkpoint_every: 5
   val_every: 5
-=======
-  rollout_every: 50
-  checkpoint_every: 50
-  val_every: 2
->>>>>>> 2f0e9d3a
   sample_every: 5
   # steps per epoch
   max_train_steps: null
