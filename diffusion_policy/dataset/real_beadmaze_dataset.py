import copy
import hashlib
import io
import json
import os
import shutil
from typing import Dict, List

import cv2
import numpy as np
import torch
import zarr
from filelock import FileLock
from omegaconf import OmegaConf
from PIL import Image
from threadpoolctl import threadpool_limits
from torchvision import transforms
import pytorch_kinematics as pk

from diffusion_policy.common.normalize_util import (
    array_to_stats,
    get_identity_normalizer,
    get_image_range_normalizer,
    get_range_normalizer_from_stat,
)
from diffusion_policy.common.pytorch_util import dict_apply
from diffusion_policy.common.replay_buffer import ReplayBuffer
from diffusion_policy.common.sampler import (
    SequenceSampler,
    downsample_mask,
    get_val_mask,
)
from diffusion_policy.dataset.base_dataset import BaseImageDataset
from diffusion_policy.model.common.normalizer import (
    LinearNormalizer,
    SingleFieldLinearNormalizer,
)
from diffusion_policy.real_world.real_data_conversion import real_data_to_replay_buffer


def compute_diff(img1, img2, offset=0.0):
    img1 = np.int32(img1)
    img2 = np.int32(img2)
    diff = img1 - img2
    diff = diff / 255.0 + offset
    diff = np.clip(diff, 0.0, 1.0)
    diff = np.uint8(diff * 255.0)
    return diff


def load_sample_from_buf(img, img_bg=None):
    if img_bg is not None:
        img = compute_diff(img, img_bg, offset=0.5)
    img = Image.fromarray(img)
    return img


def load_bin_image(io_buf):
    img = Image.open(io.BytesIO(io_buf))
    img = np.array(img)
    return img


def get_resize_transform(img_size=(224, 224)):
    t = transforms.Compose(
        [
            transforms.Resize((img_size[0], img_size[1]), antialias=True),
            transforms.ToTensor(),  # converts to [0 - 1]
        ]
    )
    return t


class RealBeadMazeImageDataset(BaseImageDataset):
    def __init__(
        self,
        shape_meta: dict,
        dataset_path: str,
        horizon=1,
        pad_before=0,
        pad_after=0,
        n_obs_steps=None,
        n_latency_steps=0,
        use_cache=False,
        seed=42,
        val_ratio=0.0,
        max_train_episodes=None,
        delta_action=False,
        tactile_input: str = {},
    ):
        assert os.path.isdir(dataset_path)
        replay_buffer = None
        if use_cache:
            # fingerprint shape_meta
            shape_meta_json = json.dumps(
                OmegaConf.to_container(shape_meta), sort_keys=True
            )
            shape_meta_hash = hashlib.md5(shape_meta_json.encode("utf-8")).hexdigest()
            cache_zarr_path = os.path.join(dataset_path, shape_meta_hash + ".zarr.zip")
            cache_lock_path = cache_zarr_path + ".lock"
            print("Acquiring lock on cache.")
            with FileLock(cache_lock_path):
                if not os.path.exists(cache_zarr_path):
                    # cache does not exists
                    try:
                        print("Cache does not exist. Creating!")
                        replay_buffer = _get_replay_buffer(
                            dataset_path=dataset_path,
                            shape_meta=shape_meta,
                            store=zarr.MemoryStore(),
                        )
                        print("Saving cache to disk.")
                        with zarr.ZipStore(cache_zarr_path) as zip_store:
                            replay_buffer.save_to_store(store=zip_store)
                    except Exception as e:
                        shutil.rmtree(cache_zarr_path)
                        raise e
                else:
                    print("Loading cached ReplayBuffer from Disk.")
                    with zarr.ZipStore(cache_zarr_path, mode="r") as zip_store:
                        replay_buffer = ReplayBuffer.copy_from_store(
                            src_store=zip_store, store=zarr.MemoryStore()
                        )
                    print("Loaded!")
        else:
            replay_buffer = _get_replay_buffer(
                dataset_path=dataset_path,
                shape_meta=shape_meta,
                store=zarr.MemoryStore(),
            )

        if delta_action:
            # replace action as relative to previous frame
            actions = replay_buffer["action"][:]
            # support positions only at this time
            assert actions.shape[1] <= 3
            actions_diff = np.zeros_like(actions)
            episode_ends = replay_buffer.episode_ends[:]
            for i in range(len(episode_ends)):
                start = 0
                if i > 0:
                    start = episode_ends[i - 1]
                end = episode_ends[i]
                # delta action is the difference between previous desired position and the current
                # it should be scheduled at the previous timestep for the current timestep
                # to ensure consistency with positional mode
                actions_diff[start + 1 : end] = np.diff(actions[start:end], axis=0)
            replay_buffer["action"][:] = actions_diff

        rgb_keys = list()
        lowdim_keys = list()
        obs_shape_meta = shape_meta["obs"]
        for key, attr in obs_shape_meta.items():
            type = attr.get("type", "low_dim")
            if type == "rgb":
                rgb_keys.append(key)
            elif type == "low_dim":
                lowdim_keys.append(key)

        key_first_k = dict()
        if n_obs_steps is not None:
            # only take first k obs from images
            for key in rgb_keys + lowdim_keys:
                key_first_k[key] = n_obs_steps

        val_mask = get_val_mask(
            n_episodes=replay_buffer.n_episodes, val_ratio=val_ratio, seed=seed
        )
        train_mask = ~val_mask
        train_mask = downsample_mask(
            mask=train_mask, max_n=max_train_episodes, seed=seed
        )

        sampler = SequenceSampler(
            replay_buffer=replay_buffer,
            sequence_length=horizon + n_latency_steps,
            pad_before=pad_before,
            pad_after=pad_after,
            episode_mask=train_mask,
            key_first_k=key_first_k,
        )
        data = sampler.sample_sequence(0)
        self.thumb_bg = load_sample_from_buf(data["digit_thumb"][0])
        self.index_bg = load_sample_from_buf(data["digit_index"][0])

        self.replay_buffer = replay_buffer
        self.sampler = sampler
        self.shape_meta = shape_meta
        self.rgb_keys = ["digit_thumb", "digit_index"]  # rgb_keys
        # self.rgb_keys = rgb_keys
        # self.lowdim_keys = ["robot_joint", "allegro_joint"]  # lowdim_keys
        self.lowdim_keys = ["robot_eef_pose"]  # lowdim_keys
        # self.lowdim_keys = lowdim_keys
        self.n_obs_steps = n_obs_steps
        self.val_mask = val_mask
        self.horizon = horizon
        self.n_latency_steps = n_latency_steps
        self.pad_before = pad_before
        self.pad_after = pad_after
        self.img_loader = load_sample_from_buf
        self.transform_resize = get_resize_transform()

        self.out_format = tactile_input["out_format"]  # if output video
        assert self.out_format in [
            "video",
            "concat_ch_img",
            "single_image",
        ], ValueError(
            "out_format should be 'video' or 'concat_ch_img' or 'single_image'"
        )
        frame_stride = tactile_input["frame_stride"]
        self.num_frames = (
            1 if self.out_format == "single_image" else tactile_input["num_frames"]
        )
        self.frames_concat_idx = np.arange(
            0, self.num_frames * frame_stride, frame_stride
        )

    def get_validation_dataset(self):
        val_set = copy.copy(self)
        val_set.sampler = SequenceSampler(
            replay_buffer=self.replay_buffer,
            sequence_length=self.horizon + self.n_latency_steps,
            pad_before=self.pad_before,
            pad_after=self.pad_after,
            episode_mask=self.val_mask,
        )
        val_set.val_mask = ~self.val_mask
        return val_set

    def get_normalizer(self, **kwargs) -> LinearNormalizer:
        normalizer = LinearNormalizer()

        # action

        normalizer["action"] = SingleFieldLinearNormalizer.create_fit(
            self.replay_buffer["action"]
        )
        normalizer["allegro_action"] = SingleFieldLinearNormalizer.create_fit(
            self.replay_buffer["allegro_action"]
        )

        # obs
        for key in self.lowdim_keys:
            normalizer[key] = SingleFieldLinearNormalizer.create_fit(
                self.replay_buffer[key]
            )

        # image
        for key in self.rgb_keys:
            normalizer[key] = get_identity_normalizer()
        return normalizer

    def get_all_actions(self) -> torch.Tensor:
        return torch.from_numpy(self.replay_buffer["action"])

    def __len__(self):
        return len(self.sampler)

    def _get_tactile_images(self, data, T_slice, bg=None):
        data_slice = []
        for i in range(T_slice.stop):
            idx_start = i + 5
            sample_images = []
            for i in self.frames_concat_idx:
                idx_sample = idx_start - i
                # print(f"idx_sample: {idx_sample}")
                image = self.img_loader(data[idx_sample], bg)
                image = self.transform_resize(image)
                sample_images.append(image)

            if self.out_format == "single_image":
                output = sample_images[0]
            elif self.out_format == "video":
                output = torch.stack(sample_images, dim=0)
                output = output.permute(1, 0, 2, 3)
            elif self.out_format == "concat_ch_img":
                output = torch.cat(sample_images, dim=0)

            data_slice.append(output)

        output = torch.stack(data_slice, dim=0)
        return output

    def __getitem__(self, idx: int) -> Dict[str, torch.Tensor]:
        try:
            threadpool_limits(1)
            data = self.sampler.sample_sequence(idx)
            print(f"{len(data['digit_thumb'])}")

            T_slice = slice(self.n_obs_steps)

            obs_dict = dict()
            for key in self.rgb_keys:
                bg = None
                if key == "digit_thumb":
                    bg = self.thumb_bg
                elif key == "digit_index":
                    bg = self.index_bg
                obs_dict[key] = self._get_tactile_images(data[key], T_slice, bg=bg)
                del data[key]
            for key in self.lowdim_keys:
                obs_dict[key] = data[key][T_slice].astype(np.float32)
                del data[key]

            action = data["action"].astype(np.float32)
            allegro_action = data["allegro_action"].astype(np.float32)
            # handle latency by dropping first n_latency_steps action
            # observations are already taken care of by T_slice
            if self.n_latency_steps > 0:
                action = action[self.n_latency_steps :]
                allegro_action = allegro_action[self.n_latency_steps :]

            torch_data = {
                "obs": obs_dict,
                "action": torch.from_numpy(action),
                "allegro_action": torch.from_numpy(allegro_action),
            }
            return torch_data
        except Exception as e:
            print(f"Error: {e}")
            return self.__getitem__(np.clip(idx + 1, 0, len(self) - 1))


def zarr_resize_index_last_dim(zarr_arr, idxs):
    actions = zarr_arr[:]
    actions = actions[..., idxs]
    zarr_arr.resize(zarr_arr.shape[:-1] + (len(idxs),))
    zarr_arr[:] = actions
    return zarr_arr


def _get_replay_buffer(dataset_path, shape_meta, store):
    # parse shape meta
    rgb_keys = list()
    lowdim_keys = list()
    out_resolutions = dict()
    lowdim_shapes = dict()
    obs_shape_meta = shape_meta["obs"]
    for key, attr in obs_shape_meta.items():
        type = attr.get("type", "low_dim")
        shape = tuple(attr.get("shape"))
        if type == "rgb":
            rgb_keys.append(key)
            c, h, w = shape
            out_resolutions[key] = (w, h)
        elif type == "low_dim":
            lowdim_keys.append(key)
            lowdim_shapes[key] = tuple(shape)
            if "pose" in key:
                assert tuple(shape) in [(2,), (3,), (6,), (7,), (16,)]

    action_shape = tuple(shape_meta["action"]["shape"])
    assert action_shape in [(2,), (3,), (6,), (7,), (16,)]

    # load data
    cv2.setNumThreads(1)
    with threadpool_limits(1):
        replay_buffer = real_data_to_replay_buffer(
            dataset_path=dataset_path,
            out_store=store,
            out_resolutions=out_resolutions,
            lowdim_keys=lowdim_keys + ["action"] + ["allegro_action"],
            image_keys=rgb_keys,
        )

    # transform lowdim dimensions
    if action_shape == (2,):
        # 2D action space, only controls X and Y
        zarr_arr = replay_buffer["action"]
        zarr_resize_index_last_dim(zarr_arr, idxs=[0, 1])

    for key, shape in lowdim_shapes.items():
        if "pose" in key and shape == (2,):
            # only take X and Y
            zarr_arr = replay_buffer[key]
            zarr_resize_index_last_dim(zarr_arr, idxs=[0, 1])

    return replay_buffer


def test():
    import hydra
    from omegaconf import OmegaConf

    OmegaConf.register_new_resolver("eval", eval, replace=True)

    with hydra.initialize("../config"):
        cfg = hydra.compose("train_diffusion_unet_beadmaze_image_workspace")
        OmegaConf.resolve(cfg)
        dataset = hydra.utils.instantiate(cfg.task.dataset)

    from matplotlib import pyplot as plt

    normalizer = dataset.get_normalizer()
    nactions = normalizer["action"].normalize(dataset.replay_buffer["action"][:])
    dists = np.linalg.norm(np.diff(nactions, axis=0), axis=-1)
    # _ = plt.hist(dists, bins=100)
    # plt.title("real action velocity")
    # plt.show()

    fig, ax = plt.subplots(1, 2, figsize=(10, 10))
    for i in range(len(dataset)):
        ax[0].cla()
        ax[1].cla()

        torch_data = dataset[i]
        img = torch_data["obs"]["digit_index"][0].permute(1, 2, 0).numpy()[:, :, 0:3]
        ax[0].imshow(img)
        ax[0].set_title(f"Index idx: {i}")

        img = torch_data["obs"]["digit_thumb"][0].permute(1, 2, 0).numpy()[:, :, 0:3]
        ax[1].imshow(img)
        ax[1].set_title(f"Thumb idx: {i}")

<<<<<<< HEAD
        plt.pause(0.01)
        input()
    plt.show()
=======
    #     plt.pause(0.001)
    # plt.show()
>>>>>>> 7507c9c9
    print("done")


if __name__ == "__main__":
    test()<|MERGE_RESOLUTION|>--- conflicted
+++ resolved
@@ -413,14 +413,9 @@
         ax[1].imshow(img)
         ax[1].set_title(f"Thumb idx: {i}")
 
-<<<<<<< HEAD
         plt.pause(0.01)
         input()
     plt.show()
-=======
-    #     plt.pause(0.001)
-    # plt.show()
->>>>>>> 7507c9c9
     print("done")
 
 
